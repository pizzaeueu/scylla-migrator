package com.scylladb.migrator

import cats.implicits._
<<<<<<< HEAD
import com.datastax.spark.connector.rdd.partitioner.dht.{ BigIntToken, LongToken, Token }
import io.circe._
import io.circe.generic.semiauto._
import io.circe.syntax._
import io.circe.yaml._
import io.circe.yaml.syntax._
=======
import io.circe._, io.circe.syntax._, io.circe.generic.auto._
import io.circe.yaml._, io.circe.yaml.syntax._
>>>>>>> bc82a57e

case class MigratorConfig(source: SourceSettings,
                          target: TargetSettings,
                          preserveTimestamps: Boolean,
                          renames: List[Rename],
                          savepoints: Savepoints,
<<<<<<< HEAD
                          skipTokenRanges: Set[(Token[_], Token[_])]) {
=======
                          skipTokenRanges: Set[(Long, Long)],
                          validation: Validation) {
>>>>>>> bc82a57e
  def render: String = this.asJson.asYaml.spaces2
}
object MigratorConfig {
  implicit val tokenEncoder: Encoder[Token[_]] = Encoder.instance {
    case LongToken(value)   => Json.obj("type" := "long", "value"   := value)
    case BigIntToken(value) => Json.obj("type" := "bigint", "value" := value)
  }

  implicit val tokenDecoder: Decoder[Token[_]] = Decoder.instance { cursor =>
    for {
      tpe <- cursor.get[String]("type").right
      result <- tpe match {
                 case "long"    => cursor.get[Long]("value").right.map(LongToken(_))
                 case "bigint"  => cursor.get[BigInt]("value").right.map(BigIntToken(_))
                 case otherwise => Left(DecodingFailure(s"Unknown token type '$otherwise'", Nil))
               }
    } yield result
  }

  implicit val migratorConfigDecoder: Decoder[MigratorConfig] = deriveDecoder[MigratorConfig]
  implicit val migratorConfigEncoder: Encoder[MigratorConfig] = deriveEncoder[MigratorConfig]

  def loadFrom(path: String): MigratorConfig = {
    val configData = scala.io.Source.fromFile(path).mkString

    parser
      .parse(configData)
      .leftWiden[Error]
      .flatMap(_.as[MigratorConfig])
      .valueOr(throw _)
  }
}

case class Credentials(username: String, password: String)
object Credentials {
  implicit val encoder: Encoder[Credentials] = deriveEncoder
  implicit val decoder: Decoder[Credentials] = deriveDecoder
}

case class SourceSettings(host: String,
                          port: Int,
                          credentials: Option[Credentials],
                          keyspace: String,
                          table: String,
                          splitCount: Option[Int],
                          connections: Option[Int],
                          fetchSize: Int)
object SourceSettings {
  implicit val encoder: Encoder[SourceSettings] = deriveEncoder
  implicit val decoder: Decoder[SourceSettings] = deriveDecoder
}

case class TargetSettings(host: String,
                          port: Int,
                          credentials: Option[Credentials],
                          keyspace: String,
                          table: String,
                          connections: Option[Int])
object TargetSettings {
  implicit val encoder: Encoder[TargetSettings] = deriveEncoder
  implicit val decoder: Decoder[TargetSettings] = deriveDecoder
}

case class Rename(from: String, to: String)
object Rename {
  implicit val encoder: Encoder[Rename] = deriveEncoder
  implicit val decoder: Decoder[Rename] = deriveDecoder
}

case class Savepoints(intervalSeconds: Int, path: String)
<<<<<<< HEAD
object Savepoints {
  implicit val encoder: Encoder[Savepoints] = deriveEncoder
  implicit val decoder: Decoder[Savepoints] = deriveDecoder
}
=======

case class Validation(compareTimestamps: Boolean,
                      ttlToleranceMillis: Long,
                      failuresToFetch: Int,
                      floatingPointTolerance: Double)
>>>>>>> bc82a57e
<|MERGE_RESOLUTION|>--- conflicted
+++ resolved
@@ -1,29 +1,18 @@
 package com.scylladb.migrator
 
 import cats.implicits._
-<<<<<<< HEAD
 import com.datastax.spark.connector.rdd.partitioner.dht.{ BigIntToken, LongToken, Token }
-import io.circe._
 import io.circe.generic.semiauto._
-import io.circe.syntax._
-import io.circe.yaml._
-import io.circe.yaml.syntax._
-=======
 import io.circe._, io.circe.syntax._, io.circe.generic.auto._
 import io.circe.yaml._, io.circe.yaml.syntax._
->>>>>>> bc82a57e
 
 case class MigratorConfig(source: SourceSettings,
                           target: TargetSettings,
                           preserveTimestamps: Boolean,
                           renames: List[Rename],
                           savepoints: Savepoints,
-<<<<<<< HEAD
-                          skipTokenRanges: Set[(Token[_], Token[_])]) {
-=======
-                          skipTokenRanges: Set[(Long, Long)],
+                          skipTokenRanges: Set[(Token[_], Token[_])],
                           validation: Validation) {
->>>>>>> bc82a57e
   def render: String = this.asJson.asYaml.spaces2
 }
 object MigratorConfig {
@@ -59,8 +48,8 @@
 
 case class Credentials(username: String, password: String)
 object Credentials {
-  implicit val encoder: Encoder[Credentials] = deriveEncoder
-  implicit val decoder: Decoder[Credentials] = deriveDecoder
+  implicit val encoder: Encoder[Credentials] = deriveEncoder[Credentials]
+  implicit val decoder: Decoder[Credentials] = deriveDecoder[Credentials]
 }
 
 case class SourceSettings(host: String,
@@ -72,8 +61,8 @@
                           connections: Option[Int],
                           fetchSize: Int)
 object SourceSettings {
-  implicit val encoder: Encoder[SourceSettings] = deriveEncoder
-  implicit val decoder: Decoder[SourceSettings] = deriveDecoder
+  implicit val encoder: Encoder[SourceSettings] = deriveEncoder[SourceSettings]
+  implicit val decoder: Decoder[SourceSettings] = deriveDecoder[SourceSettings]
 }
 
 case class TargetSettings(host: String,
@@ -83,26 +72,27 @@
                           table: String,
                           connections: Option[Int])
 object TargetSettings {
-  implicit val encoder: Encoder[TargetSettings] = deriveEncoder
-  implicit val decoder: Decoder[TargetSettings] = deriveDecoder
+  implicit val encoder: Encoder[TargetSettings] = deriveEncoder[TargetSettings]
+  implicit val decoder: Decoder[TargetSettings] = deriveDecoder[TargetSettings]
 }
 
 case class Rename(from: String, to: String)
 object Rename {
-  implicit val encoder: Encoder[Rename] = deriveEncoder
-  implicit val decoder: Decoder[Rename] = deriveDecoder
+  implicit val encoder: Encoder[Rename] = deriveEncoder[Rename]
+  implicit val decoder: Decoder[Rename] = deriveDecoder[Rename]
 }
 
 case class Savepoints(intervalSeconds: Int, path: String)
-<<<<<<< HEAD
 object Savepoints {
-  implicit val encoder: Encoder[Savepoints] = deriveEncoder
-  implicit val decoder: Decoder[Savepoints] = deriveDecoder
+  implicit val encoder: Encoder[Savepoints] = deriveEncoder[Savepoints]
+  implicit val decoder: Decoder[Savepoints] = deriveDecoder[Savepoints]
 }
-=======
 
 case class Validation(compareTimestamps: Boolean,
                       ttlToleranceMillis: Long,
                       failuresToFetch: Int,
                       floatingPointTolerance: Double)
->>>>>>> bc82a57e
+object Validation {
+  implicit val encoder: Encoder[Validation] = deriveEncoder[Validation]
+  implicit val decoder: Decoder[Validation] = deriveDecoder[Validation]
+}